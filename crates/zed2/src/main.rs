#![allow(unused_variables, dead_code, unused_mut)]
// todo!() this is to make transition easier.

// Allow binary to be called Zed for a nice application menu when running executable directly
#![allow(non_snake_case)]

use anyhow::{anyhow, Context as _, Result};
use backtrace::Backtrace;
use chrono::Utc;
use cli::FORCE_CLI_MODE_ENV_VAR_NAME;
use client::UserStore;
use db::kvp::KEY_VALUE_STORE;
use editor::Editor;
use fs::RealFs;
use futures::StreamExt;
use gpui::{Action, App, AppContext, AsyncAppContext, Context, SemanticVersion, Task};
use isahc::{prelude::Configurable, Request};
use language::LanguageRegistry;
use log::LevelFilter;

use node_runtime::RealNodeRuntime;
use parking_lot::Mutex;
use serde::{Deserialize, Serialize};
use settings::{
    default_settings, handle_keymap_file_changes, handle_settings_file_changes, watch_config_file,
    Settings, SettingsStore,
};
use simplelog::ConfigBuilder;
use smol::process::Command;
use std::{
    env,
    ffi::OsStr,
    fs::OpenOptions,
    io::{IsTerminal, Write},
    panic,
    path::{Path, PathBuf},
    sync::{
        atomic::{AtomicU32, Ordering},
        Arc,
    },
    thread,
};
use theme::ActiveTheme;
use util::{
    async_maybe,
    channel::{parse_zed_link, AppCommitSha, ReleaseChannel, RELEASE_CHANNEL},
    http::{self, HttpClient},
    paths, ResultExt,
};
use uuid::Uuid;
use workspace::{AppState, WorkspaceStore};
use zed2::{
    build_window_options, ensure_only_instance, handle_cli_connection, initialize_workspace,
    languages, Assets, IsOnlyInstance, OpenListener, OpenRequest,
};

mod open_listener;

fn main() {
    menu::init();
    zed_actions::init();

    let http = http::client();
    init_paths();
    init_logger();

    if ensure_only_instance() != IsOnlyInstance::Yes {
        return;
    }

    log::info!("========== starting zed ==========");
    let app = App::production(Arc::new(Assets));

    let installation_id = app.background_executor().block(installation_id()).ok();
    let session_id = Uuid::new_v4().to_string();
    init_panic_hook(&app, installation_id.clone(), session_id.clone());

    let fs = Arc::new(RealFs);
    let user_settings_file_rx = watch_config_file(
        &app.background_executor(),
        fs.clone(),
        paths::SETTINGS.clone(),
    );
    let user_keymap_file_rx = watch_config_file(
        &app.background_executor(),
        fs.clone(),
        paths::KEYMAP.clone(),
    );

    let login_shell_env_loaded = if stdout_is_a_pty() {
        Task::ready(())
    } else {
        app.background_executor().spawn(async {
            load_login_shell_environment().await.log_err();
        })
    };

    let (listener, mut open_rx) = OpenListener::new();
    let listener = Arc::new(listener);
    let open_listener = listener.clone();
    app.on_open_urls(move |urls, _| open_listener.open_urls(&urls));
    app.on_reopen(move |_cx| {
        // todo!("workspace")
        // if cx.has_global::<Weak<AppState>>() {
        // if let Some(app_state) = cx.global::<Weak<AppState>>().upgrade() {
        // workspace::open_new(&app_state, cx, |workspace, cx| {
        //     Editor::new_file(workspace, &Default::default(), cx)
        // })
        // .detach();
        // }
        // }
    });

    app.run(move |cx| {
        cx.set_global(*RELEASE_CHANNEL);
        if let Some(build_sha) = option_env!("ZED_COMMIT_SHA") {
            cx.set_global(AppCommitSha(build_sha.into()))
        }

        cx.set_global(listener.clone());

        load_embedded_fonts(cx);

        let mut store = SettingsStore::default();
        store
            .set_default_settings(default_settings().as_ref(), cx)
            .unwrap();
        cx.set_global(store);
        handle_settings_file_changes(user_settings_file_rx, cx);
        handle_keymap_file_changes(user_keymap_file_rx, cx);

        let client = client::Client::new(http.clone(), cx);
        let mut languages = LanguageRegistry::new(login_shell_env_loaded);
        let copilot_language_server_id = languages.next_language_server_id();
        languages.set_executor(cx.background_executor().clone());
        languages.set_language_server_download_dir(paths::LANGUAGES_DIR.clone());
        let languages = Arc::new(languages);
        let node_runtime = RealNodeRuntime::new(http.clone());

        language::init(cx);
        languages::init(languages.clone(), node_runtime.clone(), cx);
        let user_store = cx.build_model(|cx| UserStore::new(client.clone(), http.clone(), cx));
        let workspace_store = cx.build_model(|cx| WorkspaceStore::new(client.clone(), cx));

        cx.set_global(client.clone());

        theme::init(theme::LoadThemes::All, cx);
        project::Project::init(&client, cx);
        client::init(&client, cx);
        command_palette::init(cx);
        language::init(cx);
        editor::init(cx);
        diagnostics::init(cx);
        copilot::init(
            copilot_language_server_id,
            http.clone(),
            node_runtime.clone(),
            cx,
        );
        // assistant::init(cx);
        // component_test::init(cx);

        // cx.spawn(|cx| watch_themes(fs.clone(), cx)).detach();
        // cx.spawn(|_| watch_languages(fs.clone(), languages.clone()))
        //     .detach();
        // watch_file_types(fs.clone(), cx);

        languages.set_theme(cx.theme().clone());
        // cx.observe_global::<SettingsStore, _>({
        //     let languages = languages.clone();
        //     move |cx| languages.set_theme(theme::current(cx).clone())
        // })
        // .detach();

        client.telemetry().start(installation_id, session_id, cx);

        let app_state = Arc::new(AppState {
            languages,
            client: client.clone(),
            user_store,
            fs,
            build_window_options,
            call_factory: call::Call::new,
            // background_actions: todo!("ask Mikayla"),
            workspace_store,
            node_runtime,
        });
        cx.set_global(Arc::downgrade(&app_state));

        // audio::init(Assets, cx);
        auto_update::init(http.clone(), client::ZED_SERVER_URL.clone(), cx);

        workspace::init(app_state.clone(), cx);
        // recent_projects::init(cx);

        go_to_line::init(cx);
        file_finder::init(cx);
        // outline::init(cx);
        // project_symbols::init(cx);
        project_panel::init(Assets, cx);
        // channel::init(&client, user_store.clone(), cx);
        // diagnostics::init(cx);
        search::init(cx);
        // semantic_index::init(fs.clone(), http.clone(), languages.clone(), cx);
        // vim::init(cx);
        terminal_view::init(cx);

        // journal2::init(app_state.clone(), cx);
        // language_selector::init(cx);
        // theme_selector::init(cx);
        // activity_indicator::init(cx);
        // language_tools::init(cx);
        call::init(app_state.client.clone(), app_state.user_store.clone(), cx);
        collab_ui::init(&app_state, cx);
        // feedback::init(cx);
        // welcome::init(cx);
        // zed::init(&app_state, cx);

        // cx.set_menus(menus::menus());
        initialize_workspace(app_state.clone(), cx);

        if stdout_is_a_pty() {
            cx.activate(true);
            let urls = collect_url_args();
            if !urls.is_empty() {
                listener.open_urls(&urls)
            }
        } else {
            upload_previous_panics(http.clone(), cx);

            // TODO Development mode that forces the CLI mode usually runs Zed binary as is instead
            // of an *app, hence gets no specific callbacks run. Emulate them here, if needed.
            if std::env::var(FORCE_CLI_MODE_ENV_VAR_NAME).ok().is_some()
                && !listener.triggered.load(Ordering::Acquire)
            {
                listener.open_urls(&collect_url_args())
            }
        }

        let mut _triggered_authentication = false;

        fn open_paths_and_log_errs(
            paths: &[PathBuf],
            app_state: &Arc<AppState>,
            cx: &mut AppContext,
        ) {
            let task = workspace::open_paths(&paths, &app_state, None, cx);
            cx.spawn(|cx| async move {
                if let Some((_window, results)) = task.await.log_err() {
                    for result in results {
                        if let Some(Err(e)) = result {
                            log::error!("Error opening path: {}", e);
                        }
                    }
                }
            })
            .detach();
        }

        match open_rx.try_next() {
            Ok(Some(OpenRequest::Paths { paths })) => {
                open_paths_and_log_errs(&paths, &app_state, cx)
            }
            Ok(Some(OpenRequest::CliConnection { connection })) => {
                let app_state = app_state.clone();
                cx.spawn(move |cx| handle_cli_connection(connection, app_state, cx))
                    .detach();
            }
            Ok(Some(OpenRequest::JoinChannel { channel_id: _ })) => {
                todo!()
                // triggered_authentication = true;
                // let app_state = app_state.clone();
                // let client = client.clone();
                // cx.spawn(|mut cx| async move {
                //     // ignore errors here, we'll show a generic "not signed in"
                //     let _ = authenticate(client, &cx).await;
                //     cx.update(|cx| workspace::join_channel(channel_id, app_state, None, cx))
                //         .await
                // })
                // .detach_and_log_err(cx)
            }
            Ok(Some(OpenRequest::OpenChannelNotes { channel_id: _ })) => {
                todo!()
            }
            Ok(None) | Err(_) => cx
                .spawn({
                    let app_state = app_state.clone();
                    |cx| async move { restore_or_create_workspace(&app_state, cx).await }
                })
                .detach(),
        }

        let app_state = app_state.clone();
        cx.spawn(|cx| async move {
            while let Some(request) = open_rx.next().await {
                match request {
                    OpenRequest::Paths { paths } => {
                        cx.update(|cx| open_paths_and_log_errs(&paths, &app_state, cx))
                            .ok();
                    }
                    OpenRequest::CliConnection { connection } => {
                        let app_state = app_state.clone();
                        cx.spawn(move |cx| {
                            handle_cli_connection(connection, app_state.clone(), cx)
                        })
                        .detach();
                    }
                    OpenRequest::JoinChannel { channel_id: _ } => {
                        todo!()
                    }
                    OpenRequest::OpenChannelNotes { channel_id: _ } => {
                        todo!()
                    }
                }
            }
        })
        .detach();

        // if !triggered_authentication {
        //     cx.spawn(|cx| async move { authenticate(client, &cx).await })
        //         .detach_and_log_err(cx);
        // }
    });
}

// async fn authenticate(client: Arc<Client>, cx: &AsyncAppContext) -> Result<()> {
//     if stdout_is_a_pty() {
//         if client::IMPERSONATE_LOGIN.is_some() {
//             client.authenticate_and_connect(false, &cx).await?;
//         }
//     } else if client.has_keychain_credentials(&cx) {
//         client.authenticate_and_connect(true, &cx).await?;
//     }
//     Ok::<_, anyhow::Error>(())
// }

async fn installation_id() -> Result<String> {
    let legacy_key_name = "device_id";

    if let Ok(Some(installation_id)) = KEY_VALUE_STORE.read_kvp(legacy_key_name) {
        Ok(installation_id)
    } else {
        let installation_id = Uuid::new_v4().to_string();

        KEY_VALUE_STORE
            .write_kvp(legacy_key_name.to_string(), installation_id.clone())
            .await?;

        Ok(installation_id)
    }
}

async fn restore_or_create_workspace(app_state: &Arc<AppState>, mut cx: AsyncAppContext) {
    async_maybe!({
        if let Some(location) = workspace::last_opened_workspace_paths().await {
            cx.update(|cx| workspace::open_paths(location.paths().as_ref(), app_state, None, cx))?
                .await
                .log_err();
<<<<<<< HEAD

=======
>>>>>>> 6da57cbc
            // todo!(welcome)
            //} else if matches!(KEY_VALUE_STORE.read_kvp(FIRST_OPEN), Ok(None)) {
            //todo!()
            // cx.update(|cx| show_welcome_experience(app_state, cx));
        } else {
            cx.update(|cx| {
                workspace::open_new(app_state, cx, |workspace, cx| {
                    Editor::new_file(workspace, &Default::default(), cx)
                })
                .detach();
            })?;
        }
        anyhow::Ok(())
    })
    .await
    .log_err();
}

fn init_paths() {
    std::fs::create_dir_all(&*util::paths::CONFIG_DIR).expect("could not create config path");
    std::fs::create_dir_all(&*util::paths::LANGUAGES_DIR).expect("could not create languages path");
    std::fs::create_dir_all(&*util::paths::DB_DIR).expect("could not create database path");
    std::fs::create_dir_all(&*util::paths::LOGS_DIR).expect("could not create logs path");
}

fn init_logger() {
    if stdout_is_a_pty() {
        env_logger::init();
    } else {
        let level = LevelFilter::Info;

        // Prevent log file from becoming too large.
        const KIB: u64 = 1024;
        const MIB: u64 = 1024 * KIB;
        const MAX_LOG_BYTES: u64 = MIB;
        if std::fs::metadata(&*paths::LOG).map_or(false, |metadata| metadata.len() > MAX_LOG_BYTES)
        {
            let _ = std::fs::rename(&*paths::LOG, &*paths::OLD_LOG);
        }

        let log_file = OpenOptions::new()
            .create(true)
            .append(true)
            .open(&*paths::LOG)
            .expect("could not open logfile");

        let config = ConfigBuilder::new()
            .set_time_format_str("%Y-%m-%dT%T") //All timestamps are UTC
            .build();

        simplelog::WriteLogger::init(level, config, log_file).expect("could not initialize logger");
    }
}

#[derive(Serialize, Deserialize)]
struct LocationData {
    file: String,
    line: u32,
}

#[derive(Serialize, Deserialize)]
struct Panic {
    thread: String,
    payload: String,
    #[serde(skip_serializing_if = "Option::is_none")]
    location_data: Option<LocationData>,
    backtrace: Vec<String>,
    app_version: String,
    release_channel: String,
    os_name: String,
    os_version: Option<String>,
    architecture: String,
    panicked_on: i64,
    #[serde(skip_serializing_if = "Option::is_none")]
    installation_id: Option<String>,
    session_id: String,
}

#[derive(Serialize)]
struct PanicRequest {
    panic: Panic,
    token: String,
}

static PANIC_COUNT: AtomicU32 = AtomicU32::new(0);

fn init_panic_hook(app: &App, installation_id: Option<String>, session_id: String) {
    let is_pty = stdout_is_a_pty();
    let app_metadata = app.metadata();

    panic::set_hook(Box::new(move |info| {
        let prior_panic_count = PANIC_COUNT.fetch_add(1, Ordering::SeqCst);
        if prior_panic_count > 0 {
            // Give the panic-ing thread time to write the panic file
            loop {
                std::thread::yield_now();
            }
        }

        let thread = thread::current();
        let thread_name = thread.name().unwrap_or("<unnamed>");

        let payload = info
            .payload()
            .downcast_ref::<&str>()
            .map(|s| s.to_string())
            .or_else(|| info.payload().downcast_ref::<String>().map(|s| s.clone()))
            .unwrap_or_else(|| "Box<Any>".to_string());

        if *util::channel::RELEASE_CHANNEL == ReleaseChannel::Dev {
            let location = info.location().unwrap();
            let backtrace = Backtrace::new();
            eprintln!(
                "Thread {:?} panicked with {:?} at {}:{}:{}\n{:?}",
                thread_name,
                payload,
                location.file(),
                location.line(),
                location.column(),
                backtrace,
            );
            std::process::exit(-1);
        }

        let app_version = client::ZED_APP_VERSION
            .or(app_metadata.app_version)
            .map_or("dev".to_string(), |v| v.to_string());

        let backtrace = Backtrace::new();
        let mut backtrace = backtrace
            .frames()
            .iter()
            .filter_map(|frame| Some(format!("{:#}", frame.symbols().first()?.name()?)))
            .collect::<Vec<_>>();

        // Strip out leading stack frames for rust panic-handling.
        if let Some(ix) = backtrace
            .iter()
            .position(|name| name == "rust_begin_unwind")
        {
            backtrace.drain(0..=ix);
        }

        let panic_data = Panic {
            thread: thread_name.into(),
            payload: payload.into(),
            location_data: info.location().map(|location| LocationData {
                file: location.file().into(),
                line: location.line(),
            }),
            app_version: app_version.clone(),
            release_channel: RELEASE_CHANNEL.display_name().into(),
            os_name: app_metadata.os_name.into(),
            os_version: app_metadata
                .os_version
                .as_ref()
                .map(SemanticVersion::to_string),
            architecture: env::consts::ARCH.into(),
            panicked_on: Utc::now().timestamp_millis(),
            backtrace,
            installation_id: installation_id.clone(),
            session_id: session_id.clone(),
        };

        if let Some(panic_data_json) = serde_json::to_string_pretty(&panic_data).log_err() {
            log::error!("{}", panic_data_json);
        }

        if !is_pty {
            if let Some(panic_data_json) = serde_json::to_string(&panic_data).log_err() {
                let timestamp = chrono::Utc::now().format("%Y_%m_%d %H_%M_%S").to_string();
                let panic_file_path = paths::LOGS_DIR.join(format!("zed-{}.panic", timestamp));
                let panic_file = std::fs::OpenOptions::new()
                    .append(true)
                    .create(true)
                    .open(&panic_file_path)
                    .log_err();
                if let Some(mut panic_file) = panic_file {
                    writeln!(&mut panic_file, "{}", panic_data_json).log_err();
                    panic_file.flush().log_err();
                }
            }
        }

        std::process::abort();
    }));
}

fn upload_previous_panics(http: Arc<dyn HttpClient>, cx: &mut AppContext) {
    let telemetry_settings = *client::TelemetrySettings::get_global(cx);

    cx.background_executor()
        .spawn(async move {
            let panic_report_url = format!("{}/api/panic", &*client::ZED_SERVER_URL);
            let mut children = smol::fs::read_dir(&*paths::LOGS_DIR).await?;
            while let Some(child) = children.next().await {
                let child = child?;
                let child_path = child.path();

                if child_path.extension() != Some(OsStr::new("panic")) {
                    continue;
                }
                let filename = if let Some(filename) = child_path.file_name() {
                    filename.to_string_lossy()
                } else {
                    continue;
                };

                if !filename.starts_with("zed") {
                    continue;
                }

                if telemetry_settings.diagnostics {
                    let panic_file_content = smol::fs::read_to_string(&child_path)
                        .await
                        .context("error reading panic file")?;

                    let panic = serde_json::from_str(&panic_file_content)
                        .ok()
                        .or_else(|| {
                            panic_file_content
                                .lines()
                                .next()
                                .and_then(|line| serde_json::from_str(line).ok())
                        })
                        .unwrap_or_else(|| {
                            log::error!(
                                "failed to deserialize panic file {:?}",
                                panic_file_content
                            );
                            None
                        });

                    if let Some(panic) = panic {
                        let body = serde_json::to_string(&PanicRequest {
                            panic,
                            token: client::ZED_SECRET_CLIENT_TOKEN.into(),
                        })
                        .unwrap();

                        let request = Request::post(&panic_report_url)
                            .redirect_policy(isahc::config::RedirectPolicy::Follow)
                            .header("Content-Type", "application/json")
                            .body(body.into())?;
                        let response = http.send(request).await.context("error sending panic")?;
                        if !response.status().is_success() {
                            log::error!("Error uploading panic to server: {}", response.status());
                        }
                    }
                }

                // We've done what we can, delete the file
                std::fs::remove_file(child_path)
                    .context("error removing panic")
                    .log_err();
            }
            Ok::<_, anyhow::Error>(())
        })
        .detach_and_log_err(cx);
}

async fn load_login_shell_environment() -> Result<()> {
    let marker = "ZED_LOGIN_SHELL_START";
    let shell = env::var("SHELL").context(
        "SHELL environment variable is not assigned so we can't source login environment variables",
    )?;
    let output = Command::new(&shell)
        .args(["-lic", &format!("echo {marker} && /usr/bin/env -0")])
        .output()
        .await
        .context("failed to spawn login shell to source login environment variables")?;
    if !output.status.success() {
        Err(anyhow!("login shell exited with error"))?;
    }

    let stdout = String::from_utf8_lossy(&output.stdout);

    if let Some(env_output_start) = stdout.find(marker) {
        let env_output = &stdout[env_output_start + marker.len()..];
        for line in env_output.split_terminator('\0') {
            if let Some(separator_index) = line.find('=') {
                let key = &line[..separator_index];
                let value = &line[separator_index + 1..];
                env::set_var(key, value);
            }
        }
        log::info!(
            "set environment variables from shell:{}, path:{}",
            shell,
            env::var("PATH").unwrap_or_default(),
        );
    }

    Ok(())
}

fn stdout_is_a_pty() -> bool {
    std::env::var(FORCE_CLI_MODE_ENV_VAR_NAME).ok().is_none() && std::io::stdout().is_terminal()
}

fn collect_url_args() -> Vec<String> {
    env::args()
        .skip(1)
        .filter_map(|arg| match std::fs::canonicalize(Path::new(&arg)) {
            Ok(path) => Some(format!("file://{}", path.to_string_lossy())),
            Err(error) => {
                if let Some(_) = parse_zed_link(&arg) {
                    Some(arg)
                } else {
                    log::error!("error parsing path argument: {}", error);
                    None
                }
            }
        })
        .collect()
}

fn load_embedded_fonts(cx: &AppContext) {
    let asset_source = cx.asset_source();
    let font_paths = asset_source.list("fonts").unwrap();
    let embedded_fonts = Mutex::new(Vec::new());
    let executor = cx.background_executor();

    executor.block(executor.scoped(|scope| {
        for font_path in &font_paths {
            if !font_path.ends_with(".ttf") {
                continue;
            }

            scope.spawn(async {
                let font_bytes = asset_source.load(font_path).unwrap().to_vec();
                embedded_fonts.lock().push(Arc::from(font_bytes));
            });
        }
    }));

    cx.text_system()
        .add_fonts(&embedded_fonts.into_inner())
        .unwrap();
}

// #[cfg(debug_assertions)]
// async fn watch_themes(fs: Arc<dyn Fs>, mut cx: AsyncAppContext) -> Option<()> {
//     let mut events = fs
//         .watch("styles/src".as_ref(), Duration::from_millis(100))
//         .await;
//     while (events.next().await).is_some() {
//         let output = Command::new("npm")
//             .current_dir("styles")
//             .args(["run", "build"])
//             .output()
//             .await
//             .log_err()?;
//         if output.status.success() {
//             cx.update(|cx| theme_selector::reload(cx))
//         } else {
//             eprintln!(
//                 "build script failed {}",
//                 String::from_utf8_lossy(&output.stderr)
//             );
//         }
//     }
//     Some(())
// }

// #[cfg(debug_assertions)]
// async fn watch_languages(fs: Arc<dyn Fs>, languages: Arc<LanguageRegistry>) -> Option<()> {
//     let mut events = fs
//         .watch(
//             "crates/zed/src/languages".as_ref(),
//             Duration::from_millis(100),
//         )
//         .await;
//     while (events.next().await).is_some() {
//         languages.reload();
//     }
//     Some(())
// }

// #[cfg(debug_assertions)]
// fn watch_file_types(fs: Arc<dyn Fs>, cx: &mut AppContext) {
//     cx.spawn(|mut cx| async move {
//         let mut events = fs
//             .watch(
//                 "assets/icons/file_icons/file_types.json".as_ref(),
//                 Duration::from_millis(100),
//             )
//             .await;
//         while (events.next().await).is_some() {
//             cx.update(|cx| {
//                 cx.update_global(|file_types, _| {
//                     *file_types = project_panel::file_associations::FileAssociations::new(Assets);
//                 });
//             })
//         }
//     })
//     .detach()
// }

// #[cfg(not(debug_assertions))]
// async fn watch_themes(_fs: Arc<dyn Fs>, _cx: AsyncAppContext) -> Option<()> {
//     None
// }

// #[cfg(not(debug_assertions))]
// async fn watch_languages(_: Arc<dyn Fs>, _: Arc<LanguageRegistry>) -> Option<()> {
//     None
//

// #[cfg(not(debug_assertions))]
// fn watch_file_types(_fs: Arc<dyn Fs>, _cx: &mut AppContext) {}

pub fn background_actions() -> &'static [(&'static str, &'static dyn Action)] {
    // &[
    //     ("Go to file", &file_finder::Toggle),
    //     ("Open command palette", &command_palette::Toggle),
    //     ("Open recent projects", &recent_projects::OpenRecent),
    //     ("Change your settings", &zed_actions::OpenSettings),
    // ]
    // todo!()
    &[]
}<|MERGE_RESOLUTION|>--- conflicted
+++ resolved
@@ -356,10 +356,6 @@
             cx.update(|cx| workspace::open_paths(location.paths().as_ref(), app_state, None, cx))?
                 .await
                 .log_err();
-<<<<<<< HEAD
-
-=======
->>>>>>> 6da57cbc
             // todo!(welcome)
             //} else if matches!(KEY_VALUE_STORE.read_kvp(FIRST_OPEN), Ok(None)) {
             //todo!()
