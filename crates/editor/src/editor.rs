--- conflicted
+++ resolved
@@ -640,49 +640,6 @@
         let matches = self.matches.clone();
         let selected_item = self.selected_item;
         let container_style = style.autocomplete.container;
-<<<<<<< HEAD
-        UniformList::new(self.list.clone(), matches.len(), move |range, items, cx| {
-            let start_ix = range.start;
-            for (ix, mat) in matches[range].iter().enumerate() {
-                let completion = &completions[mat.candidate_id];
-                let item_ix = start_ix + ix;
-                items.push(
-                    MouseEventHandler::new::<CompletionTag, _, _>(
-                        mat.candidate_id,
-                        cx,
-                        |state, _| {
-                            let item_style = if item_ix == selected_item {
-                                style.autocomplete.selected_item
-                            } else if state.hovered {
-                                style.autocomplete.hovered_item
-                            } else {
-                                style.autocomplete.item
-                            };
-
-                            Text::new(completion.label.text.clone(), style.text.clone())
-                                .with_soft_wrap(false)
-                                .with_highlights(combine_syntax_and_fuzzy_match_highlights(
-                                    &completion.label.text,
-                                    style.text.color.into(),
-                                    styled_runs_for_code_label(&completion.label, &style.syntax),
-                                    &mat.positions,
-                                ))
-                                .contained()
-                                .with_style(item_style)
-                                .boxed()
-                        },
-                    )
-                    .with_cursor_style(CursorStyle::PointingHand)
-                    .on_mouse_down(move |_, cx| {
-                        cx.dispatch_action(ConfirmCompletion {
-                            item_ix: Some(item_ix),
-                        });
-                    })
-                    .boxed(),
-                );
-            }
-        })
-=======
         UniformList::new(
             self.list.clone(),
             matches.len(),
@@ -732,7 +689,6 @@
                 }
             },
         )
->>>>>>> 82d6e606
         .with_width_from_item(
             self.matches
                 .iter()
