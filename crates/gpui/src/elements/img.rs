use std::hash::Hasher;
use std::path::PathBuf;
use std::sync::Arc;
use std::{fs, hash::Hash};

use crate::{
<<<<<<< HEAD
    point, px, size, AbsoluteLength, Asset, Bounds, DefiniteLength, DevicePixels, Element, Hitbox,
    ImageData, InteractiveElement, Interactivity, IntoElement, LayoutId, Length, Pixels, SharedUri,
    Size, StyleRefinement, Styled, SvgSize, UriOrPath, WindowContext,
=======
    point, px, size, AbsoluteLength, Asset, Bounds, DefiniteLength, DevicePixels, Element,
    ElementContext, GlobalElementId, Hitbox, ImageData, InteractiveElement, Interactivity,
    IntoElement, LayoutId, Length, Pixels, SharedString, SharedUri, Size, StyleRefinement, Styled,
    UriOrPath, WindowContext,
>>>>>>> 6cb742e3
};
use collections::HashMap;
use futures::{AsyncReadExt, Future};
use image::{ImageBuffer, ImageError};
use itertools::Itertools;
#[cfg(target_os = "macos")]
use media::core_video::CVImageBuffer;

use parking_lot::Mutex;
use thiserror::Error;
use util::{http, ResultExt};

/// A source of image content.
#[derive(Clone, Debug)]
pub enum ImageSource {
    /// Image content will be loaded from provided URI at render time.
    Uri(SharedUri),
    /// Image content will be loaded from the provided file at render time.
    File(Arc<PathBuf>),
    /// Cached image data
    Data(Arc<ImageData>),
    // TODO: move surface definitions into mac platform module
    /// A CoreVideo image buffer
    #[cfg(target_os = "macos")]
    Surface(CVImageBuffer),
}

impl From<SharedUri> for ImageSource {
    fn from(value: SharedUri) -> Self {
        Self::Uri(value)
    }
}

impl From<&'static str> for ImageSource {
    fn from(uri: &'static str) -> Self {
        Self::Uri(uri.into())
    }
}

impl From<String> for ImageSource {
    fn from(uri: String) -> Self {
        Self::Uri(uri.into())
    }
}

impl From<Arc<PathBuf>> for ImageSource {
    fn from(value: Arc<PathBuf>) -> Self {
        Self::File(value)
    }
}

impl From<PathBuf> for ImageSource {
    fn from(value: PathBuf) -> Self {
        Self::File(value.into())
    }
}

impl From<Arc<ImageData>> for ImageSource {
    fn from(value: Arc<ImageData>) -> Self {
        Self::Data(value)
    }
}

#[cfg(target_os = "macos")]
impl From<CVImageBuffer> for ImageSource {
    fn from(value: CVImageBuffer) -> Self {
        Self::Surface(value)
    }
}

/// An image element.
pub struct Img {
    interactivity: Interactivity,
    source: ImageSource,
    grayscale: bool,
    object_fit: ObjectFit,
}

/// Create a new image element.
pub fn img(source: impl Into<ImageSource>) -> Img {
    Img {
        interactivity: Interactivity::default(),
        source: source.into(),
        grayscale: false,
        object_fit: ObjectFit::Contain,
    }
}

/// How to fit the image into the bounds of the element.
pub enum ObjectFit {
    /// The image will be stretched to fill the bounds of the element.
    Fill,
    /// The image will be scaled to fit within the bounds of the element.
    Contain,
    /// The image will be scaled to cover the bounds of the element.
    Cover,
    /// The image will be scaled down to fit within the bounds of the element.
    ScaleDown,
    /// The image will maintain its original size.
    None,
}

impl ObjectFit {
    /// Get the bounds of the image within the given bounds.
    pub fn get_bounds(
        &self,
        bounds: Bounds<Pixels>,
        image_size: Size<DevicePixels>,
    ) -> Bounds<Pixels> {
        let image_size = image_size.map(|dimension| Pixels::from(u32::from(dimension)));
        let image_ratio = image_size.width / image_size.height;
        let bounds_ratio = bounds.size.width / bounds.size.height;

        let result_bounds = match self {
            ObjectFit::Fill => bounds,
            ObjectFit::Contain => {
                let new_size = if bounds_ratio > image_ratio {
                    size(
                        image_size.width * (bounds.size.height / image_size.height),
                        bounds.size.height,
                    )
                } else {
                    size(
                        bounds.size.width,
                        image_size.height * (bounds.size.width / image_size.width),
                    )
                };

                Bounds {
                    origin: point(
                        bounds.origin.x + (bounds.size.width - new_size.width) / 2.0,
                        bounds.origin.y + (bounds.size.height - new_size.height) / 2.0,
                    ),
                    size: new_size,
                }
            }
            ObjectFit::ScaleDown => {
                // Check if the image is larger than the bounds in either dimension.
                if image_size.width > bounds.size.width || image_size.height > bounds.size.height {
                    // If the image is larger, use the same logic as Contain to scale it down.
                    let new_size = if bounds_ratio > image_ratio {
                        size(
                            image_size.width * (bounds.size.height / image_size.height),
                            bounds.size.height,
                        )
                    } else {
                        size(
                            bounds.size.width,
                            image_size.height * (bounds.size.width / image_size.width),
                        )
                    };

                    Bounds {
                        origin: point(
                            bounds.origin.x + (bounds.size.width - new_size.width) / 2.0,
                            bounds.origin.y + (bounds.size.height - new_size.height) / 2.0,
                        ),
                        size: new_size,
                    }
                } else {
                    // If the image is smaller than or equal to the container, display it at its original size,
                    // centered within the container.
                    let original_size = size(image_size.width, image_size.height);
                    Bounds {
                        origin: point(
                            bounds.origin.x + (bounds.size.width - original_size.width) / 2.0,
                            bounds.origin.y + (bounds.size.height - original_size.height) / 2.0,
                        ),
                        size: original_size,
                    }
                }
            }
            ObjectFit::Cover => {
                let new_size = if bounds_ratio > image_ratio {
                    size(
                        bounds.size.width,
                        image_size.height * (bounds.size.width / image_size.width),
                    )
                } else {
                    size(
                        image_size.width * (bounds.size.height / image_size.height),
                        bounds.size.height,
                    )
                };

                Bounds {
                    origin: point(
                        bounds.origin.x + (bounds.size.width - new_size.width) / 2.0,
                        bounds.origin.y + (bounds.size.height - new_size.height) / 2.0,
                    ),
                    size: new_size,
                }
            }
            ObjectFit::None => Bounds {
                origin: bounds.origin,
                size: image_size,
            },
        };

        result_bounds
    }
}

impl Img {
    /// A list of all format extensions currently supported by this img element
    pub fn extensions() -> &'static [&'static str] {
        // This is the list in [image::ImageFormat::from_extension] + `svg`
        &[
            "avif", "jpg", "jpeg", "png", "gif", "webp", "tif", "tiff", "tga", "dds", "bmp", "ico",
            "hdr", "exr", "pbm", "pam", "ppm", "pgm", "ff", "farbfeld", "qoi", "svg",
        ]
    }

    /// Set the image to be displayed in grayscale.
    pub fn grayscale(mut self, grayscale: bool) -> Self {
        self.grayscale = grayscale;
        self
    }
    /// Set the object fit for the image.
    pub fn object_fit(mut self, object_fit: ObjectFit) -> Self {
        self.object_fit = object_fit;
        self
    }
}

impl Element for Img {
    type RequestLayoutState = ();
    type PrepaintState = Option<Hitbox>;

<<<<<<< HEAD
    fn request_layout(&mut self, cx: &mut WindowContext) -> (LayoutId, Self::RequestLayoutState) {
        let layout_id = self.interactivity.request_layout(cx, |mut style, cx| {
            if let Some(data) = self.source.data(cx) {
                let image_size = data.size();
=======
    fn before_layout(&mut self, cx: &mut ElementContext) -> (LayoutId, Self::BeforeLayout) {
        let layout_id = self.interactivity.before_layout(cx, |mut style, cx| {
            if let Some(data) = self.source.data(None, cx) {
                let image_size = match data {
                    RasterOrVector::Raster(data) => data.size(),
                    RasterOrVector::Vector { data, .. } => size(
                        (data.size().width() as u32).into(),
                        (data.size().height() as u32).into(),
                    ),
                };
>>>>>>> 6cb742e3
                match (style.size.width, style.size.height) {
                    (Length::Auto, Length::Auto) => {
                        style.size = Size {
                            width: Length::Definite(DefiniteLength::Absolute(
                                AbsoluteLength::Pixels(px(image_size.width.0 as f32)),
                            )),
                            height: Length::Definite(DefiniteLength::Absolute(
                                AbsoluteLength::Pixels(px(image_size.height.0 as f32)),
                            )),
                        }
                    }
                    _ => {}
                }
            }

            cx.request_layout(&style, [])
        });
        (layout_id, ())
    }

    fn prepaint(
        &mut self,
        bounds: Bounds<Pixels>,
        _request_layout: &mut Self::RequestLayoutState,
        cx: &mut WindowContext,
    ) -> Option<Hitbox> {
        self.interactivity
            .prepaint(bounds, bounds.size, cx, |_, _, hitbox, _| hitbox)
    }

    fn paint(
        &mut self,
        bounds: Bounds<Pixels>,
        _: &mut Self::RequestLayoutState,
        hitbox: &mut Self::PrepaintState,
        cx: &mut WindowContext,
    ) {
        let source = self.source.clone();
        self.interactivity
            .paint(bounds, hitbox.as_ref(), cx, |style, cx| {
                let corner_radii = style.corner_radii.to_pixels(bounds.size, cx.rem_size());

                if let Some(RasterOrVector::Raster(data)) = source.data(Some(bounds), cx) {
                    let new_bounds = self.object_fit.get_bounds(bounds, data.size());
                    cx.paint_image(new_bounds, corner_radii, data.clone(), self.grayscale)
                        .log_err();
                }

                match source {
                    #[cfg(target_os = "macos")]
                    ImageSource::Surface(surface) => {
                        let size = size(surface.width().into(), surface.height().into());
                        let new_bounds = self.object_fit.get_bounds(bounds, size);
                        // TODO: Add support for corner_radii and grayscale.
                        cx.paint_surface(new_bounds, surface);
                    }
                    _ => {}
                }
            })
    }
}

impl IntoElement for Img {
    type Element = Self;

    fn into_element(self) -> Self::Element {
        self
    }
}

impl Styled for Img {
    fn style(&mut self) -> &mut StyleRefinement {
        &mut self.interactivity.base_style
    }
}

impl InteractiveElement for Img {
    fn interactivity(&mut self) -> &mut Interactivity {
        &mut self.interactivity
    }
}

impl ImageSource {
<<<<<<< HEAD
    fn data(&self, cx: &mut WindowContext) -> Option<Arc<ImageData>> {
=======
    fn data(
        &self,
        bounds: Option<Bounds<Pixels>>,
        cx: &mut ElementContext,
    ) -> Option<RasterOrVector> {
>>>>>>> 6cb742e3
        match self {
            ImageSource::Uri(_) | ImageSource::File(_) => {
                let uri_or_path: UriOrPath = match self {
                    ImageSource::Uri(uri) => uri.clone().into(),
                    ImageSource::File(path) => path.clone().into(),
                    _ => unreachable!(),
                };

                let uri: SharedString = uri_or_path.as_ref().to_string().into();
                match cx.use_cached_asset::<RasterOrVector>(&uri_or_path)? {
                    Ok(RasterOrVector::Raster(data)) => Some(RasterOrVector::Raster(data)),
                    Ok(RasterOrVector::Vector {
                        data,
                        sizes,
                        fallback,
                    }) => {
                        if let Some(bounds) = bounds {
                            let scaled = bounds.scale(cx.scale_factor());
                            let size = size(scaled.size.width.into(), scaled.size.height.into());

                            let mut lock = sizes.lock();

                            let mut id = cx.global_element_id();

                            id.push(uri.into());
                            let mut fallback_lock = fallback.lock();
                            if let Some(cur) = lock.get_mut(&id) {
                                if !size.eq(cur) {
                                    let old = *cur;
                                    *cur = size;

                                    // Remove old cached asset if it's not used anymore
                                    if !lock.values().contains(&old) {
                                        if let Some(Some(f)) =
                                            cx.remove_cached_asset::<Vector>(&VectorKey {
                                                source: uri_or_path.clone(),
                                                size: old,
                                                tree: data.clone(),
                                            })
                                        {
                                            *fallback_lock = Some(f);
                                        };
                                    }
                                }
                            } else {
                                lock.insert(id, size);
                            };

                            let key = VectorKey {
                                source: uri_or_path.clone(),
                                size,
                                tree: data.clone(),
                            };

                            Some(
                                cx.use_cached_asset::<Vector>(&key)
                                    .flatten()
                                    .or(fallback_lock.clone())
                                    .map(|data| RasterOrVector::Raster(data))
                                    .unwrap_or(RasterOrVector::Vector {
                                        data,
                                        sizes: sizes.clone(),
                                        fallback: fallback.clone(),
                                    }),
                            )
                        } else {
                            Some(RasterOrVector::Vector {
                                data,
                                sizes,
                                fallback,
                            })
                        }
                    }
                    Err(_) => None,
                }
            }

            ImageSource::Data(data) => Some(RasterOrVector::Raster(data.to_owned())),
            #[cfg(target_os = "macos")]
            ImageSource::Surface(_) => None,
        }
    }
}

#[derive(Clone)]
struct VectorKey {
    source: UriOrPath,
    size: Size<DevicePixels>,
    tree: Arc<resvg::usvg::Tree>,
}

impl Hash for VectorKey {
    fn hash<H: Hasher>(&self, state: &mut H) {
        self.source.hash(state);
        self.size.hash(state);
    }
}

struct Vector {}
impl Asset for Vector {
    type Source = VectorKey;
    type Output = Option<Arc<ImageData>>;

    fn load(
        source: Self::Source,
        cx: &mut WindowContext,
    ) -> impl Future<Output = Self::Output> + Send + 'static {
        let svg_renderer = cx.svg_renderer();
        async move {
            let Ok(pixmap) = svg_renderer.render_pixmap(&source.tree, source.size) else {
                return None;
            };

            let buffer =
                ImageBuffer::from_raw(pixmap.width(), pixmap.height(), pixmap.take()).unwrap();
            Some(Arc::new(ImageData::new(buffer)))
        }
    }
}

#[derive(Clone)]
enum RasterOrVector {
    Raster(Arc<ImageData>),
    Vector {
        sizes: Arc<Mutex<HashMap<GlobalElementId, Size<DevicePixels>>>>,
        data: Arc<resvg::usvg::Tree>,
        fallback: Arc<Mutex<Option<Arc<ImageData>>>>,
    },
}

impl Asset for RasterOrVector {
    type Source = UriOrPath;
    type Output = Result<Self, ImageCacheError>;

    fn load(
        source: Self::Source,
        cx: &mut WindowContext,
    ) -> impl Future<Output = Self::Output> + Send + 'static {
        let client = cx.http_client();
        let svg_renderer = cx.svg_renderer();
        async move {
            let bytes = match source.clone() {
                UriOrPath::Path(uri) => fs::read(uri.as_ref())?,
                UriOrPath::Uri(uri) => {
                    let mut response = client.get(uri.as_ref(), ().into(), true).await?;
                    let mut body = Vec::new();
                    response.body_mut().read_to_end(&mut body).await?;
                    if !response.status().is_success() {
                        return Err(ImageCacheError::BadStatus {
                            status: response.status(),
                            body: String::from_utf8_lossy(&body).into_owned(),
                        });
                    }
                    body
                }
            };

<<<<<<< HEAD
            let data = if let Ok(format) = image::guess_format(&bytes) {
                let data = image::load_from_memory_with_format(&bytes, format)?.into_bgra8();
                ImageData::new(data)
=======
            if let Ok(format) = image::guess_format(&bytes) {
                let data = image::load_from_memory_with_format(&bytes, format)?.into_rgba8();
                return Ok(Self::Raster(Arc::new(ImageData::new(data))));
>>>>>>> 6cb742e3
            } else {
                let tree = svg_renderer.tree(&bytes)?;
                return Ok(Self::Vector {
                    sizes: Default::default(),
                    data: Arc::new(tree),
                    fallback: Default::default(),
                });
            };
        }
    }
}

/// An error that can occur when interacting with the image cache.
#[derive(Debug, Error, Clone)]
pub enum ImageCacheError {
    /// An error that occurred while fetching an image from a remote source.
    #[error("http error: {0}")]
    Client(#[from] http::Error),
    /// An error that occurred while reading the image from disk.
    #[error("IO error: {0}")]
    Io(Arc<std::io::Error>),
    /// An error that occurred while processing an image.
    #[error("unexpected http status: {status}, body: {body}")]
    BadStatus {
        /// The HTTP status code.
        status: http::StatusCode,
        /// The HTTP response body.
        body: String,
    },
    /// An error that occurred while processing an image.
    #[error("image error: {0}")]
    Image(Arc<ImageError>),
    /// An error that occurred while processing an SVG.
    #[error("svg error: {0}")]
    Usvg(Arc<usvg::Error>),
}

impl From<std::io::Error> for ImageCacheError {
    fn from(error: std::io::Error) -> Self {
        Self::Io(Arc::new(error))
    }
}

impl From<ImageError> for ImageCacheError {
    fn from(error: ImageError) -> Self {
        Self::Image(Arc::new(error))
    }
}

impl From<usvg::Error> for ImageCacheError {
    fn from(error: usvg::Error) -> Self {
        Self::Usvg(Arc::new(error))
    }
}<|MERGE_RESOLUTION|>--- conflicted
+++ resolved
@@ -4,16 +4,37 @@
 use std::{fs, hash::Hash};
 
 use crate::{
-<<<<<<< HEAD
-    point, px, size, AbsoluteLength, Asset, Bounds, DefiniteLength, DevicePixels, Element, Hitbox,
-    ImageData, InteractiveElement, Interactivity, IntoElement, LayoutId, Length, Pixels, SharedUri,
-    Size, StyleRefinement, Styled, SvgSize, UriOrPath, WindowContext,
-=======
-    point, px, size, AbsoluteLength, Asset, Bounds, DefiniteLength, DevicePixels, Element,
-    ElementContext, GlobalElementId, Hitbox, ImageData, InteractiveElement, Interactivity,
-    IntoElement, LayoutId, Length, Pixels, SharedString, SharedUri, Size, StyleRefinement, Styled,
-    UriOrPath, WindowContext,
->>>>>>> 6cb742e3
+    // <<<<<<< HEAD
+    //     point, px, size, AbsoluteLength, Asset, Bounds, DefiniteLength, DevicePixels, Element, Hitbox,
+    //     ImageData, InteractiveElement, Interactivity, IntoElement, LayoutId, Length, Pixels, SharedUri,
+    //     Size, StyleRefinement, Styled, SvgSize, UriOrPath, WindowContext,
+    // =======
+    point,
+    px,
+    size,
+    AbsoluteLength,
+    Asset,
+    Bounds,
+    DefiniteLength,
+    DevicePixels,
+    Element,
+    ElementContext,
+    GlobalElementId,
+    Hitbox,
+    ImageData,
+    InteractiveElement,
+    Interactivity,
+    IntoElement,
+    LayoutId,
+    Length,
+    Pixels,
+    SharedString,
+    SharedUri,
+    Size,
+    StyleRefinement,
+    Styled,
+    UriOrPath,
+    WindowContext,
 };
 use collections::HashMap;
 use futures::{AsyncReadExt, Future};
@@ -243,15 +264,9 @@
     type RequestLayoutState = ();
     type PrepaintState = Option<Hitbox>;
 
-<<<<<<< HEAD
     fn request_layout(&mut self, cx: &mut WindowContext) -> (LayoutId, Self::RequestLayoutState) {
         let layout_id = self.interactivity.request_layout(cx, |mut style, cx| {
             if let Some(data) = self.source.data(cx) {
-                let image_size = data.size();
-=======
-    fn before_layout(&mut self, cx: &mut ElementContext) -> (LayoutId, Self::BeforeLayout) {
-        let layout_id = self.interactivity.before_layout(cx, |mut style, cx| {
-            if let Some(data) = self.source.data(None, cx) {
                 let image_size = match data {
                     RasterOrVector::Raster(data) => data.size(),
                     RasterOrVector::Vector { data, .. } => size(
@@ -259,7 +274,6 @@
                         (data.size().height() as u32).into(),
                     ),
                 };
->>>>>>> 6cb742e3
                 match (style.size.width, style.size.height) {
                     (Length::Auto, Length::Auto) => {
                         style.size = Size {
@@ -343,15 +357,11 @@
 }
 
 impl ImageSource {
-<<<<<<< HEAD
-    fn data(&self, cx: &mut WindowContext) -> Option<Arc<ImageData>> {
-=======
     fn data(
         &self,
         bounds: Option<Bounds<Pixels>>,
         cx: &mut ElementContext,
     ) -> Option<RasterOrVector> {
->>>>>>> 6cb742e3
         match self {
             ImageSource::Uri(_) | ImageSource::File(_) => {
                 let uri_or_path: UriOrPath = match self {
@@ -509,15 +519,9 @@
                 }
             };
 
-<<<<<<< HEAD
-            let data = if let Ok(format) = image::guess_format(&bytes) {
-                let data = image::load_from_memory_with_format(&bytes, format)?.into_bgra8();
-                ImageData::new(data)
-=======
             if let Ok(format) = image::guess_format(&bytes) {
                 let data = image::load_from_memory_with_format(&bytes, format)?.into_rgba8();
                 return Ok(Self::Raster(Arc::new(ImageData::new(data))));
->>>>>>> 6cb742e3
             } else {
                 let tree = svg_renderer.tree(&bytes)?;
                 return Ok(Self::Vector {
